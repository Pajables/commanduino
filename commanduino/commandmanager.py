"""
.. module:: commandmanager
   :platform: Unix
   :synopsis: Module to manage various Command Handlers.

.. moduleauthor:: Jonathan Grizou <Jonathan.Grizou@gla.ac.uk>

"""
from .commandhandler import SerialCommandHandler
from .commandhandler import TCPIPCommandHandler

from .commanddevices.register import create_and_setup_device
from .commanddevices.register import DEFAULT_REGISTER

from .exceptions import CMManagerConfigurationError, CMHandlerConfigurationError, CMHandlerDiscoveryTimeout,\
    CMDeviceConfigurationError, CMBonjourTimeout, CMDeviceDiscoveryTimeout, CMDeviceRegisterError

from .lock import Lock

import time
import json
import logging
from serial import SerialException

# Default initialisation timeout
DEFAULT_INIT_TIMEOUT = 1

# Default amount of times to attempt initialisation
DEFAULT_INIT_N_REPEATS = 5

# Default timeout value
DEFAULT_BONJOUR_TIMEOUT = 0.1

COMMAND_BONJOUR = 'BONJOUR'
COMMAND_IS_INIT = 'ISINIT'
COMMAND_INIT = 'INIT'


class CommandManager(object):
    """
    Manages varying amounts of Command Handler objects.

    Args:
        command_configs (Tuple): Collection of command configurations.

        devices_dict (Dict): Dictionary containing the list of devices.

        init_timeout (int): Initialisation timeout, default set to DEFAULT_INIT_TIMEOUT (1).

        init_n_repeats (int): Number of times to attempt initialisation, default set to DEFAULT_INIT_N_REPEATS (5).

    Raises:
        OSError: Port was not found.

        SerialException: Port was not found.

        InitError: CommandManager on port was not initialised.
    """
    def __init__(self, command_configs, devices_dict, init_timeout=DEFAULT_INIT_TIMEOUT, init_n_repeats=DEFAULT_INIT_N_REPEATS, simulation=False):
        self.logger = logging.getLogger(__name__).getChild(self.__class__.__name__)

        self._simulation = simulation

        self.initialised = False
        self.init_n_repeats = init_n_repeats
        self.init_lock = Lock(init_timeout)

        self.commandhandlers = []
        if not self._simulation:
            for config_entry in command_configs:
                # Create handler from config & initialize device
                self.add_command_handler(config_entry)
        else:
            self.logger.info("Simulation mode, skipping handlers creation.")
            self.commandhandlers = command_configs

        self.devices = {}
        self.register_all_devices(devices_dict)
        self.set_devices_as_attributes()
        self.initialised = True

    def add_command_handler(self, handler_config):
        """Creates command handler from the configuration dictionary, tests connection
        and appends instance to self.commandhandlers

        Args:
            handler_config (Dict): Handler configuration dictionary.
        """
        # Make a copy not to mutate original dict - might be re-used
        # by upper-level code for object re-creation.
        handler_config = handler_config.copy()
        # Check if type is present, if not - log and fall back to serial
        # for backwards compatibility reasons.
        if "type" in handler_config:
            handler_type = handler_config["type"]
            # Remove connection type from config dict copy - not needed any more
            handler_config.pop("type")
        else:
            self.logger.warning("No command handler type provided in configuration. Falling back to serial.")
            handler_type = "serial"
        # Get full name - for use in logging
        device_name = handler_config.get("address", "") + ":" + handler_config.get("port", "")
        # Check if handler is required & remove the key from dict
        required = handler_config.get("required", False)
        handler_config.pop("required", None)

        try:
            if handler_type == "serial":
                handler = SerialCommandHandler.from_config(handler_config)
                self.logger.info("Created serial-based command handler for %s.", device_name)
            elif handler_type == "tcpip":
                handler = TCPIPCommandHandler.from_config(handler_config)
                self.logger.info("Created socket-based command handler for %s.", device_name)
        except (SerialException, OSError, TypeError, ValueError) as e:
            if required:
                raise CMHandlerConfigurationError(f"Error initializing device {device_name}: {e}") from None
            else:
                self.logger.warning(f"I/O device {device_name} (type {handler_type}) was not found")
                self.logger.warning("Additional error message: %s", e)
        else:
            # Add callback,start handler and initialize it
            handler.add_default_handler(self.unrecognized)
            handler.start()
            try:
                elapsed = self.wait_device_for_init(handler)
                self.logger.info(f"Found Arduino CommandManager at {device_name}, init time was {elapsed:.3} seconds")
            except CMHandlerDiscoveryTimeout:
                self.logger.warning(f"Arduino CommandManager at {device_name} has not initialized")
            else:
                # Update handlers list
                self.commandhandlers.append(handler)

    def remove_command_handler(self, handler_to_remove):
        """
        Deletes the command handler object & removes a reference to it from
        class dictionary. Then deletes the devices bound to the handler being deleted.

        The method to detect which devices depend on the handler being deleted
        may seem wanky because it is.
        However, it is the only possible method as every device internal
        CommandHandler doesn't hold a reference to an actual command handler.
        The only thing having this reference is the device's write() function
        which gets updated on create_and_setup_device()
        """
        if handler_to_remove not in self.commandhandlers:
            self.logger.warning("Command handler %s not found!", handler_to_remove)
            return
        self.logger.info("Removing devices...")
        # Find the dependent devices to remove
        for name, dev in self.devices.copy().items():
            if handler_to_remove is dev.write.__self__:
                self.logger.info("Removing dependent device %s", name)
                self.unregister_device(name)
        # Remove handler
        self.logger.info("Removing command handler...")
        self.commandhandlers.remove(handler_to_remove)

    def set_devices_as_attributes(self):
        """
        Sets the list of devices as attributes.
        """
        for device_name, device in list(self.devices.items()):
            if hasattr(self, device_name):
                self.logger.warning(f"Device named {device_name} is already a reserved attribute! "
                                    f"Please change name or do not use this device in attribute mode, "
                                    f"rather use devices[{device_name}]")
            else:
                setattr(self, device_name, device)

    def handle_init(self, *arg):
        """
        Handles the initialisation of the Manager, ensuring that the threading locks are released.

        Args:
            *arg: Variable argument.
        """
        if arg[0] and bool(int(arg[0])):
            self.init_lock.ensure_released()

    def request_init(self, handler):
        """
        Requests initialisation over communication link.

        Args:
            handler (CommandHandler): Command Handler object for communication.

        """
        handler.send(COMMAND_IS_INIT)

    def request_and_wait_for_init(self, handler):
        """
        Requests initialisation and waits until it obtains a threading lock.

        Args:
            handler (CommandHandler): Command Handler object for communication.

        """
        start_time = time.time()

        self.init_lock.acquire()
        for _ in range(self.init_n_repeats):
            self.request_init(handler)
            is_init, _ = self.init_lock.wait_until_released()
            if is_init:
                break
        self.init_lock.ensure_released()

        elapsed = time.time() - start_time
        return is_init, elapsed

    def wait_device_for_init(self, handler):
        """
        Waits for initialisation using communication link.

        Args:
            handler (CommandHandler): Command Handler object to add/remove commands.

        Returns:
            elapsed (float): Time waited for initialisation.

        Raises:
            CMHandlerDiscoveryTimeout: CommandManager on the port was not initialised.

        """
        self.logger.debug('Waiting for device at %s to init...', handler.name)

        handler.add_command(COMMAND_INIT, self.handle_init)
        is_init, elapsed = self.request_and_wait_for_init(handler)
        handler.remove_command(COMMAND_INIT, self.handle_init)
        if is_init:
            return elapsed
        raise CMHandlerDiscoveryTimeout(handler.name)

    def register_all_devices(self, devices_dict):
        """
        Registers all available Arduino devices.

        Args:
            devices_dict (Dict): Dictionary containing all devices.

        """
        for device_name, device_info in devices_dict.items():
            try:
                self.register_device(device_name, device_info)
            except CMDeviceConfigurationError as e:
                self.logger.error(e)

    def register_device(self, device_name, device_info):
        """
        Registers an individual Arduino device.

        Args:
            device_name (str): Name of the device.

            device_info (Dict): Dictionary containing the device information.

        Raises:
            CMDeviceRegisterError: Device is not in the device register.

            CMBonjourError: Device has not been found.

        """

        # Command ID must contain a valid string
        command_id = device_info.get('command_id', "")
        if command_id == "":
            raise CMDeviceConfigurationError(f"Invalid or missing 'command_id' in {device_name} configuration!")

<<<<<<< HEAD
        # Configuration is optional
        device_config = device_info.get("config", {})

        # Look for device via bonjour on all handlers
        try:
            bonjour_service = CommandBonjour(self.commandhandlers)
            handler, bonjour_id, elapsed = bonjour_service.detect_device(command_id)
            self.logger.debug(f"Device '{device_name}' (ID=<{command_id}> type=<{bonjour_id}>) found on {handler.name}")
        except CMBonjourTimeout:
            raise CMDeviceDiscoveryTimeout(f"Device '{device_name}' (ID=<{command_id}>) has not been found!") from None

        # Initialise device
        try:
            device = create_and_setup_device(handler, command_id, bonjour_id, device_config)
            self.logger.info(f"Device '{device_name}' created! (ID=<{command_id}> type=<{bonjour_id}> handler="
                             f"<{handler.name}> detection time {elapsed:.3f} s)")
        except CMDeviceRegisterError:
            device = create_and_setup_device(handler, command_id, DEFAULT_REGISTER, device_config)
            self.logger.warning(f"Device '{device_name}' NOT found in the register! Initialized as blank minimal object"
                                f"! (ID=<{command_id}> type=<{bonjour_id}> handler=<{handler.name}>)")
        self.devices[device_name] = device
=======
        if not self._simulation:
            try:
                bonjour_service = CommandBonjour(self.commandhandlers)
                handler, bonjour_id, elapsed = bonjour_service.detect_device(command_id)
                self.logger.info('Device "{name}" with id "{id}" and of type "{type}" found in {bonjour_time}s'.format(name=device_name, id=command_id, type=bonjour_id, bonjour_time=round(elapsed, 3)))
                try:
                    device = create_and_setup_device(handler, command_id, bonjour_id, device_config)
                    self.logger.info('Device "{name}" with id "{id}" and of type "{type}" found in the register, creating it'.format(name=device_name, id=command_id, type=bonjour_id, bonjour_time=round(elapsed, 3)))
                except DeviceRegisterError:
                    device = create_and_setup_device(handler, command_id, DEFAULT_REGISTER, device_config)
                    self.logger.warning('Device "{name}" with id "{id}" and of type "{type}" is not in the device register, creating a blank minimal device instead'.format(name=device_name, id=command_id, type=bonjour_id))
                self.devices[device_name] = device
            except BonjourError:
                self.logger.warning('Device "{name}" with id "{id}" has not been found'.format(name=device_name, id=command_id))
        else:
            device = VirtualDevice(device_name, device_config)
            self.devices[device_name] = device

>>>>>>> 89b36cad

    def unregister_device(self, device_name):
        """
        Removes device attribute & reference from devices dictionary
        """
        # Remove device attribute from self
        delattr(self, device_name)
        # Remove reference from device list
        self.devices.pop(device_name)

    @classmethod
    def from_config(cls, config):
        """
        Obtains the necessary information from a configuration setup.

        Args:
            cls (CommandManager): The instantiating class.

            config (Dict): Dictionary containing the configuration data.

        """
<<<<<<< HEAD
        try:
            command_configs = config["ios"]
            devices = config["devices"]
        except KeyError as e:
            raise CMManagerConfigurationError(f"Invalid configuration provided: missing {e} in dict!") from None
        return cls(command_configs, devices)
=======
        command_configs = config['ios']
        devices = config['devices']
        sim = config.get("simulation", False)
        return cls(command_configs, devices, simulation=sim)
>>>>>>> 89b36cad

    @classmethod
    def from_configfile(cls, configfile):
        """
        Obtains the configuration data from a configuration file.

        Args:
            cls (CommandManager): The instantiating class.

            configfile (File): The configuration file.

        """
        try:
            with open(configfile) as f:
                config_dict = json.load(f)
        except (FileNotFoundError, json.decoder.JSONDecodeError) as e:
            # Printing "e" as well as it holds info on the line/column where the error occurred
            raise CMManagerConfigurationError(f"The JSON file provided {configfile} is invalid!\n{e}") from None
        return cls.from_config(config_dict)

    def unrecognized(self, cmd):
        """
        Received command is unrecognised.

        Args:
            cmd (str): The received command.

        """
        # Do not print out unrecognized error during init. as those are "normal" when multiple Arduinos are connected
        if self.initialised:
            self.logger.warning('Received unknown command "{}"'.format(cmd))


<<<<<<< HEAD
class VirtualCommandManager(CommandManager):
    def __init__(self, command_configs, devices_dict, init_timeout=DEFAULT_INIT_TIMEOUT, init_n_repeats=DEFAULT_INIT_N_REPEATS):
        self.logger = logging.getLogger(__name__).getChild(self.__class__.__name__)

        self.init_n_repeats = init_n_repeats
        self.init_lock = Lock(init_timeout)

        self.commandhandlers = []
        self.initialised = True
        self.devices = {}
        self.register_all_devices(devices_dict)
        self.set_devices_as_attributes()
        self.initialised = True

    def register_device(self, device_name, device_info):
        """
        Registers an individual Arduino device.

        Args:
            device_name (str): Name of the device.

            device_info (Dict): Dictionary containing the device information.

        Raises:
            CMDeviceRegisterError: Device is not in the device register.

            CMBonjourError: Device has not been found.

        """
        command_id = device_info['command_id']
        if 'config' in device_info:
            device_config = device_info['config']
        else:
            device_config = {}

        from commanduino.commanddevices import CommandVirtual

        self.devices[device_name] = CommandVirtual()
=======
class InitError(Exception):
    """
    Exception for when the manager fails to initialise.
    """
    def __init__(self, addr):
        self.addr = addr
        super().__init__()

    def __str__(self):
        return (f"Manager at {self.addr} did not initialize.")
>>>>>>> 89b36cad


class CommandBonjour(object):
    """
    Represents a Command Manager for Bonjour devices.

    Args:
        commandhandlers: Collection of CommandHandler objects.

        timeout (float): Time to wait before timeout, default set to DEFAULT_BONJOUR_TIMEOUT (0.1)

    """
    def __init__(self, commandhandlers, timeout=DEFAULT_BONJOUR_TIMEOUT):
        self.logger = logging.getLogger(__name__).getChild(self.__class__.__name__)

        self.commandhandlers = commandhandlers
        self.lock = Lock(timeout)
        self.init_bonjour_info()

    def init_bonjour_info(self):
        """
        Initialises the Bonjour information.
        """
        self.device_bonjour_id = ''
        self.device_bonjour_id_valid = False

    def handle_bonjour(self, *arg):
        """
        Handles the Bonjour initialisation.

        Args:
            *arg: Variable argument.
        """
        if arg[0]:
            self.device_bonjour_id = arg[0]
            self.device_bonjour_id_valid = True
            self.lock.ensure_released()

    def send_bonjour(self, handler, command_id):
        """
        Sends a message to the device.

        .. todo:: Fix this up

        Args:
            handler (CommandHandler): The Command Handler object.

            command_id (str): The ID of the command.

        """
        handler.send(command_id, COMMAND_BONJOUR)

    def get_bonjour_id(self, handler, command_id):
        """
        Obtains the device's bonjour ID.

        Args:
            handler (CommandHandler): The Command Handler object.

            command_id (str): The ID of the command.

        Returns:
            self.device_bonjour_id (str): The Bonjour ID.

            is_valid (bool): Validity of the ID.

            elapsed (float): Time elapsed since request.

        """
        self.lock.acquire()
        self.init_bonjour_info()
        self.send_bonjour(handler, command_id)
        is_valid, elapsed = self.lock.wait_until_released()
        self.lock.ensure_released()
        return self.device_bonjour_id, is_valid, elapsed

    def detect_device(self, command_id):
        """
        Attempts to detect the Bonjour device.

        Args:
            command_id (str): The ID of the command.

        Returns:
            handler (CommandHandler): TheCommand Handler object.

            bonjour_id (str): The Bonjour ID.

            elapsed (float): Time elapsed since request.

        """
        for handler in self.commandhandlers:
            self.logger.debug('Scanning for "%s" at "%s"...', command_id, handler.name)

            handler.add_relay(command_id, handler.handle)
            handler.add_command(COMMAND_BONJOUR, self.handle_bonjour)
            bonjour_id, is_valid, elapsed = self.get_bonjour_id(handler, command_id)
            handler.remove_command(COMMAND_BONJOUR, self.handle_bonjour)
            handler.remove_relay(command_id, handler.handle)
            if is_valid:
                return handler, bonjour_id, elapsed
<<<<<<< HEAD
        raise CMBonjourTimeout(command_id)
=======
        raise BonjourError(command_id)


class BonjourError(Exception):
    """
    Exception for when Bonjour device is not available/not found.
    """
    def __init__(self, command_id):
        self.command_id = command_id
        super().__init__()

    def __str__(self):
        return '{self.command_id} seems to not be existing/available'.format(self=self)


class VirtualAttribute():
    """ Callable attribute for virtual device
    """
    def __call__(self, *args, **kwargs):
        # Make nice arguments string for logging
        args = ", ".join([str(arg) for arg in args])
        if kwargs:
            args += ","
        kwargs = ", ".join([str(k)+"="+str(v) for k,v in kwargs.items()])
        self.logger.info("Virtual call %s(%s%s)", self.name, args, kwargs)

    def __init__(self, name, logger):
        self.name = name
        self.logger = logger
        self.logger.info("Created virtual method %s()", name)


class VirtualDevice():
    """ Virtual device mock to replace normal devices in simulation mode
    """
    def __getattr__(self, name):

        # Check if we already have this attribute defined,
        # e.g. from device_config during __init__()
        # or previous __setattr__() calls
        if name in self.__dict__:
            return self.__dict__[name]
        # Otherwise create a virtual callable
        self.__dict__[name] = VirtualAttribute(name, self.__dict__["logger"])
        return self.__dict__[name]

    def __setattr__(self, name, value):

        # Check if we already have this attribute defined,
        # e.g. from device_config during __init__()
        # or previous __setattr__() calls
        if name not in self.__dict__:
            self.__dict__["logger"].info("Creating virtual attribute %s=%s", name, value)
        elif callable(self.__dict__[name]):
            self.logger.warning("Redefining virtual method %s with virtual attribute", self.__dict__[name])

        self.__dict__[name] = value

    def __init__(self, name=None, device_info = None):

        # Setup logger
        self.__dict__["logger"] = logging.getLogger(__name__).getChild(self.__class__.__name__)

        # Populate device configuration, if present
        # These are static non-callable attributes
        if device_info is not None:
            for k, v in device_info.items():
                self.__dict__[k] = v
        self.__dict__["logger"].info("Created virtual device %s", name)
>>>>>>> 89b36cad
<|MERGE_RESOLUTION|>--- conflicted
+++ resolved
@@ -266,48 +266,31 @@
         if command_id == "":
             raise CMDeviceConfigurationError(f"Invalid or missing 'command_id' in {device_name} configuration!")
 
-<<<<<<< HEAD
         # Configuration is optional
         device_config = device_info.get("config", {})
 
-        # Look for device via bonjour on all handlers
-        try:
-            bonjour_service = CommandBonjour(self.commandhandlers)
-            handler, bonjour_id, elapsed = bonjour_service.detect_device(command_id)
-            self.logger.debug(f"Device '{device_name}' (ID=<{command_id}> type=<{bonjour_id}>) found on {handler.name}")
-        except CMBonjourTimeout:
-            raise CMDeviceDiscoveryTimeout(f"Device '{device_name}' (ID=<{command_id}>) has not been found!") from None
-
-        # Initialise device
-        try:
-            device = create_and_setup_device(handler, command_id, bonjour_id, device_config)
-            self.logger.info(f"Device '{device_name}' created! (ID=<{command_id}> type=<{bonjour_id}> handler="
-                             f"<{handler.name}> detection time {elapsed:.3f} s)")
-        except CMDeviceRegisterError:
-            device = create_and_setup_device(handler, command_id, DEFAULT_REGISTER, device_config)
-            self.logger.warning(f"Device '{device_name}' NOT found in the register! Initialized as blank minimal object"
-                                f"! (ID=<{command_id}> type=<{bonjour_id}> handler=<{handler.name}>)")
-        self.devices[device_name] = device
-=======
         if not self._simulation:
+            # Look for device via bonjour on all handlers
             try:
                 bonjour_service = CommandBonjour(self.commandhandlers)
                 handler, bonjour_id, elapsed = bonjour_service.detect_device(command_id)
-                self.logger.info('Device "{name}" with id "{id}" and of type "{type}" found in {bonjour_time}s'.format(name=device_name, id=command_id, type=bonjour_id, bonjour_time=round(elapsed, 3)))
-                try:
-                    device = create_and_setup_device(handler, command_id, bonjour_id, device_config)
-                    self.logger.info('Device "{name}" with id "{id}" and of type "{type}" found in the register, creating it'.format(name=device_name, id=command_id, type=bonjour_id, bonjour_time=round(elapsed, 3)))
-                except DeviceRegisterError:
-                    device = create_and_setup_device(handler, command_id, DEFAULT_REGISTER, device_config)
-                    self.logger.warning('Device "{name}" with id "{id}" and of type "{type}" is not in the device register, creating a blank minimal device instead'.format(name=device_name, id=command_id, type=bonjour_id))
-                self.devices[device_name] = device
-            except BonjourError:
-                self.logger.warning('Device "{name}" with id "{id}" has not been found'.format(name=device_name, id=command_id))
+                self.logger.debug(f"Device '{device_name}' (ID=<{command_id}> type=<{bonjour_id}>) found on {handler.name}")
+            except CMBonjourTimeout:
+                raise CMDeviceDiscoveryTimeout(f"Device '{device_name}' (ID=<{command_id}>) has not been found!") from None
+
+            # Initialise device
+            try:
+                device = create_and_setup_device(handler, command_id, bonjour_id, device_config)
+                self.logger.info(f"Device '{device_name}' created! (ID=<{command_id}> type=<{bonjour_id}> handler="
+                                 f"<{handler.name}> detection time {elapsed:.3f} s)")
+            except CMDeviceRegisterError:
+                device = create_and_setup_device(handler, command_id, DEFAULT_REGISTER, device_config)
+                self.logger.warning(f"Device '{device_name}' NOT found in the register! Initialized as blank minimal object"
+                                    f"! (ID=<{command_id}> type=<{bonjour_id}> handler=<{handler.name}>)")
+            self.devices[device_name] = device
         else:
             device = VirtualDevice(device_name, device_config)
             self.devices[device_name] = device
-
->>>>>>> 89b36cad
 
     def unregister_device(self, device_name):
         """
@@ -329,19 +312,13 @@
             config (Dict): Dictionary containing the configuration data.
 
         """
-<<<<<<< HEAD
         try:
             command_configs = config["ios"]
             devices = config["devices"]
         except KeyError as e:
             raise CMManagerConfigurationError(f"Invalid configuration provided: missing {e} in dict!") from None
-        return cls(command_configs, devices)
-=======
-        command_configs = config['ios']
-        devices = config['devices']
         sim = config.get("simulation", False)
         return cls(command_configs, devices, simulation=sim)
->>>>>>> 89b36cad
 
     @classmethod
     def from_configfile(cls, configfile):
@@ -375,59 +352,6 @@
             self.logger.warning('Received unknown command "{}"'.format(cmd))
 
 
-<<<<<<< HEAD
-class VirtualCommandManager(CommandManager):
-    def __init__(self, command_configs, devices_dict, init_timeout=DEFAULT_INIT_TIMEOUT, init_n_repeats=DEFAULT_INIT_N_REPEATS):
-        self.logger = logging.getLogger(__name__).getChild(self.__class__.__name__)
-
-        self.init_n_repeats = init_n_repeats
-        self.init_lock = Lock(init_timeout)
-
-        self.commandhandlers = []
-        self.initialised = True
-        self.devices = {}
-        self.register_all_devices(devices_dict)
-        self.set_devices_as_attributes()
-        self.initialised = True
-
-    def register_device(self, device_name, device_info):
-        """
-        Registers an individual Arduino device.
-
-        Args:
-            device_name (str): Name of the device.
-
-            device_info (Dict): Dictionary containing the device information.
-
-        Raises:
-            CMDeviceRegisterError: Device is not in the device register.
-
-            CMBonjourError: Device has not been found.
-
-        """
-        command_id = device_info['command_id']
-        if 'config' in device_info:
-            device_config = device_info['config']
-        else:
-            device_config = {}
-
-        from commanduino.commanddevices import CommandVirtual
-
-        self.devices[device_name] = CommandVirtual()
-=======
-class InitError(Exception):
-    """
-    Exception for when the manager fails to initialise.
-    """
-    def __init__(self, addr):
-        self.addr = addr
-        super().__init__()
-
-    def __str__(self):
-        return (f"Manager at {self.addr} did not initialize.")
->>>>>>> 89b36cad
-
-
 class CommandBonjour(object):
     """
     Represents a Command Manager for Bonjour devices.
@@ -527,22 +451,7 @@
             handler.remove_relay(command_id, handler.handle)
             if is_valid:
                 return handler, bonjour_id, elapsed
-<<<<<<< HEAD
         raise CMBonjourTimeout(command_id)
-=======
-        raise BonjourError(command_id)
-
-
-class BonjourError(Exception):
-    """
-    Exception for when Bonjour device is not available/not found.
-    """
-    def __init__(self, command_id):
-        self.command_id = command_id
-        super().__init__()
-
-    def __str__(self):
-        return '{self.command_id} seems to not be existing/available'.format(self=self)
 
 
 class VirtualAttribute():
@@ -598,5 +507,4 @@
         if device_info is not None:
             for k, v in device_info.items():
                 self.__dict__[k] = v
-        self.__dict__["logger"].info("Created virtual device %s", name)
->>>>>>> 89b36cad
+        self.__dict__["logger"].info("Created virtual device %s", name)