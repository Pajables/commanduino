--- conflicted
+++ resolved
@@ -26,6 +26,7 @@
 import time
 import json
 import logging
+from typing import Optional
 
 from typing import Dict, List, Tuple
 from commanduino.commandhandler import GenericCommandHandler
@@ -335,11 +336,7 @@
         return cls(command_configs, devices, simulation=sim)
 
     @classmethod
-<<<<<<< HEAD
-    def from_configfile(cls, configfile: str, simulation: bool = False) -> 'CommandManager':
-=======
-    def from_configfile(cls, configfile, simulation=None):
->>>>>>> 1a841ede
+    def from_configfile(cls, configfile: str, simulation: Optional[bool] = None) -> 'CommandManager':
         """
         Obtains the configuration data from a configuration file.
 
