--- conflicted
+++ resolved
@@ -336,11 +336,7 @@
         return cls(command_configs, devices, simulation=sim)
 
     @classmethod
-<<<<<<< HEAD
-    def from_configfile(cls, configfile: str) -> CommandManager:
-=======
-    def from_configfile(cls, configfile, simulation=False):
->>>>>>> 1501dca5
+    def from_configfile(cls, configfile: str, simulation: bool = False) -> CommandManager:
         """
         Obtains the configuration data from a configuration file.
 
